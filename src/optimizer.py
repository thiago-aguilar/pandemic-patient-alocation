import pandas as pd
import json
from abc import abstractmethod
import numpy as np

from gurobipy import Model, GRB, quicksum
from tqdm import tqdm
import copy
import os
import shutil

class PandemicAlocationOptimizer:

    def __init__(self, data_path):
        """
        Argrs:
            estoque_file (str): Arquivo de estoque
            obras_file (str): Arquivo de obras
            custo_transporte_file (str): Arquivo com custos de transporte
        """
        self.data_path = data_path
        self.clear_solutions_directory()

        self.obj_1 = None
        self.obj_2 = None
        
    def run(self):
        # Inicializando o modelo
        self.model = Model('PortfolioOptimization')

        # Leitura de preparação de dados
        self.read_inputs()
        self.define_sets()

        self.define_parameters()

        # Criação do modelo
        self.create_decision_variables()
        self.create_constraints()

        # Cria curva pareto        
        self.create_pareto_curve_weighted_sum()


    def read_inputs(self):

        self.tipo_paciente_estadia_df = pd.read_csv(self.data_path + 'tipo_paciente_estadia.csv')
        self.tipo_paciente_recurso_df = pd.read_csv(self.data_path + 'paciente_vs_recurso.csv')
        self.hospital_recurso_sypply_df = pd.read_csv(self.data_path + 'hospitais_vs_recursos_qtd.csv')
        self.hospital_area_pop_dist_df = pd.read_csv(self.data_path + 'hospitais_vs_area_pop_dist.csv')
        self.cond_init_df = pd.read_csv(self.data_path + 'cond_init.csv')
        self.area_pop_qtd_pacientes_df = pd.read_csv(self.data_path + 'area_pop_qtd_pacientes.csv')


    def get_set_from_inputs(self, set_sheets, column_name):
        current_set = set()
        for sheet in set_sheets:
            df_input = getattr(self, sheet)
            current_set = current_set.union(df_input[column_name])    
        return current_set

    def define_sets(self):
        
        print('Definindo conjuntos')
        # Inicializa conjuntos
        model_sets = dict()

        # H - Conjunto de hospitais
        hospital_sheets = ['hospital_recurso_sypply_df', 'hospital_area_pop_dist_df', 'cond_init_df']
        hospital_column_name = 'Hospital'
        model_sets['H'] = self.get_set_from_inputs(hospital_sheets, hospital_column_name)

        # A - Áreas de população
        population_sheets = ['area_pop_qtd_pacientes_df', 'hospital_area_pop_dist_df']
        population_column_name = 'Area_pop'
        model_sets['A'] = self.get_set_from_inputs(population_sheets, population_column_name)

        # T - Períodos (dias) no horizonte de planejamento
        period_sheets = ['area_pop_qtd_pacientes_df', 'cond_init_df']
        period_column_name = 'Dia'
        model_sets['T'] = self.get_set_from_inputs(period_sheets, period_column_name)
        self.checa_periodos_validos(model_sets['T'])

        # R - Tipo de recursos
        resourse_sheets = ['hospital_recurso_sypply_df', 'tipo_paciente_recurso_df']
        resource_column_name = 'Recurso'
        model_sets['R'] = self.get_set_from_inputs(resourse_sheets, resource_column_name)

        # P - Tipos de pacientes
        patient_type_sheets = ['area_pop_qtd_pacientes_df', 'cond_init_df', 'tipo_paciente_recurso_df', 'tipo_paciente_estadia_df']
        patient_type_columns_name = 'Tipo_de_paciente'
        model_sets['P'] = self.get_set_from_inputs(patient_type_sheets, patient_type_columns_name)

        # S_r[r] - Tipos de pacientes (os mesmos tipos do set P) que demandam o recurso r
        filtro_recurso = self.tipo_paciente_recurso_df['Usa_recurso'] == 1
        model_sets['S_r'] = (
            self.tipo_paciente_recurso_df
            [filtro_recurso]
            .groupby('Recurso')
            .agg({'Tipo_de_paciente': 'unique'})
            .to_dict()
            ['Tipo_de_paciente']
        )

        self.model_sets = model_sets


    @staticmethod
    def checa_periodos_validos(periodos_set):
        min_day = min(periodos_set)
        max_day = max(periodos_set)
        for day in range(min_day, max_day + 1):
            if day not in (periodos_set):
                raise Exception('O dia {day} deve ser informado nos inputs, pois está entre o dia minimo e maximo informado')
        
    def define_parameters(self):
        
        print('Criando parâmetros')
        # Inicializa parâmetros
        parameters = dict()
        
        # Distance[a,h]  - Distance from populational area a until hospital h. Unit: kilometers
        parameters['Distance'] = (
            self.hospital_area_pop_dist_df.
            set_index(['Area_pop', 'Hospital'])
            .to_dict()
            ['Distancia']
        )

        # Demand[p,a,t] - Demand of patient type p, in populational era a, at the day t. Unit: # of patients
        parameters['Demand'] = (
            self.area_pop_qtd_pacientes_df
            .set_index(['Tipo_de_paciente', 'Area_pop', 'Dia'])
            .to_dict()['Qtd_pacientes']
        )

        # InitPatients[p,h] - Quantity of patient type p, at the hospital h, that entered before the begining of planing horizon. Unit: # of patients
        parameters['InitPatients'] = (
            self.cond_init_df
            .groupby(['Tipo_de_paciente', 'Hospital'])
            .agg({'Qtd_pacientes_liberados': 'sum'})
            .to_dict()['Qtd_pacientes_liberados']
        )

        # ReleasedPatients[p,h,t]- Quantity of patient type p, at the hospital h, before the befining of planing horizon, that are released at day t. Unit: # of patients
        parameters['ReleasedPatients'] = (
            self.cond_init_df
            .set_index(['Tipo_de_paciente', 'Hospital', 'Dia'])
            .to_dict()
            ['Qtd_pacientes_liberados']
        )

        # LenghOfStay[p] - Quantity of days that the patient type p stays at a hospital
        parameters['LenghOfStay'] = (
            self.tipo_paciente_estadia_df
            .set_index(['Tipo_de_paciente'])
            .to_dict()
            ['Estadia']
        )
        # self.area_pop_qtd_pacientes_df.groupby('Dia').agg({'Qtd_pacientes': 'sum'})
        #  self.area_pop_qtd_pacientes_df

        # ResourceCapacity[r,h] - Amount of resource type r, available at the hospital h. Note that the amount is the same along all planing horizon. Unit: # of recources type r
        self.hospital_recurso_sypply_df['Qtd_recurso'] *= 30
        parameters['ResourceCapacity'] = (
            self.hospital_recurso_sypply_df
            .set_index(['Recurso', 'Hospital'])
            .to_dict()
            ['Qtd_recurso']
        )

        # BigM - Big number to model binary variable Y. Set as the sum of all patient demand in the scenario. 
        parameters['BigM'] = self.area_pop_qtd_pacientes_df['Qtd_pacientes'].sum()

        self.params = parameters


    def create_decision_variables(self):

        print('Criando variáveis de decisão')
        decision_variables = dict()

        # X[p,a,h,t] - Continuous : Number of patients type p, area a, that enters in the hospital h, at the day t. Unit: # of patients
        decision_variables['X'] = self.model.addVars(
            [
                (p,a,h,t) 
                for p in self.model_sets['P'] 
                for a in self.model_sets['A'] 
                for h in self.model_sets['H']
                for t in self.model_sets['T']
             ],
            vtype=GRB.CONTINUOUS,
            name="X",
            lb=0
        )

        # N[p,h,t] - Continuous : Total number of patients type p, at the hospital h, day t. Unit: # of patients
        decision_variables['N'] = self.model.addVars(
            [
                (p,h,t) 
                for p in self.model_sets['P'] 
                for h in self.model_sets['H']
                for t in self.model_sets['T']
             ],
            vtype=GRB.CONTINUOUS,
            name="N",
            lb=0
        )

        # D - Continuous : Maximum distance that a patient has to travel to get to its hospital. 
        decision_variables['D'] = self.model.addVar(
            lb=0,
            vtype=GRB.CONTINUOUS,
            name='T'
        )

        # Y[a,h] - Binary : Represents if a patient from area a is assigned to hospital h along all planing horizont.
        decision_variables['Y'] = self.model.addVars(
            [
                (a,h) 
                for a in self.model_sets['A'] 
                for h in self.model_sets['H']
             ],
            vtype=GRB.BINARY,
            name="Y",
            lb=0
        )
    
        self.vars = decision_variables


    def create_constraints(self):

        # Constraint 1 - All patients demand need to be allocated to hospitals
        print('Creating constraint 1 - Patients Demand')
        for p in tqdm(self.model_sets['P']):
            for a in self.model_sets['A']:
                for t in self.model_sets['T']:
                    demand_tuple = (p,a,t)
                    self.model.addConstr(
                        quicksum(self.vars['X'][p,a,h,t] for h in self.model_sets['H']) == self.params['Demand'].get(demand_tuple,0),
                        name=f"C1_PatientAlocation_{p}_{a}_{t}"
                    )
        
        # Constraint 2 - Patient flow at initial day
        print('Creating Constraint 2 - Patient flow at initial day')
        for p in tqdm(self.model_sets['P']):
            for h in self.model_sets['H']:               
                LHS = self.vars['N'][p,h,1]

                tuple_get_released_patients = (p,h,1)
                RHS = self.params['InitPatients'][p,h] \
                    + quicksum(self.vars['X'][p,a,h,1] for a in self.model_sets['A']) \
                    - self.params['ReleasedPatients'].get(tuple_get_released_patients, 0)
                
                self.model.addConstr(
                        LHS == RHS,
                        name=f"C2_PatientFlowInitialDay_{p}_{h}"
                    )
                
        # Constraint 3 - Patient flow for all other days
        print('Creating Constraint 3 - Patient flow for all other days')
        for p in tqdm(self.model_sets['P']):
            for h in self.model_sets['H']:
                for t in self.model_sets['T']:
                    if t==1:
                        continue
                    
                    LHS = self.vars['N'][p,h,t]

                    release_patients_tuple = (p,h,t)
                    RHS = self.vars['N'][p,h,t-1] \
                        + quicksum(self.vars['X'][p,a,h,t] for a in self.model_sets['A']) \
                        - (
                            quicksum(self.vars['X'][p,a,h,t-self.params['LenghOfStay'][p]] for a in self.model_sets['A'] if ((t-self.params['LenghOfStay'][p]) >= 1)) \
                            + self.params['ReleasedPatients'].get(release_patients_tuple, 0)
                        )
                    self.model.addConstr(
                        LHS == RHS,
                        name=f"C3_PatientFlowOtherDays_{p}_{h}_{t}"
                    )

                    
        # Constraint 4 - Maximum capacity of resources at hospitals
        print('Creating Constraint 4 - Maximum capacity of resources at hospitals')
        for r in tqdm(self.model_sets['R']):
            for h in self.model_sets['H']:
                for t in self.model_sets['T']:
                    self.model.addConstr(
                        quicksum(self.vars['N'][p,h,t] for p in self.model_sets['S_r'][r]) <= self.params['ResourceCapacity'][r,h],
                        name=f"C4_ResourceMaxCapacity_{r}_{h}_{t}"
                    )

        # Constraint 5 - Function to activate Y binary variable for a given (a,h) if any patient from a is attended at hospital h
        for a in self.model_sets['A']:
            for h in self.model_sets['H']:
                self.model.addConstr(
                        quicksum(self.vars['X'][p,a,h,t] for p in self.model_sets['P'] for t in self.model_sets['T']) <= self.params['BigM'] *  self.vars['Y'][a,h],
                        name=f"C5_Y_binary_activation_{a}_{h}"
                    )
                
        # Constraint 6 - Calculus of maximum distance
        for a in self.model_sets['A']:
            for h in self.model_sets['H']:
                self.model.addConstr(
                        self.params['Distance'][a,h] * self.vars['Y'][a,h] <= self.vars['D'],
                        name=f"C6_Maximum_distance_{a}_{h}"
                    )
                
                    

        
    def set_obj_function(self, weight_obj_1: float, weight_obj_2: float):
        
        if self.obj_1 is None:
            # Obj1 - Minimizing total distance of all patients 
            self.obj_1 = quicksum(
                self.vars['X'][p,a,h,t] * self.params['Distance'][a,h] 
                for p in self.model_sets['P'] 
                for a in self.model_sets['A'] 
                for h in self.model_sets['H'] 
                for t in self.model_sets['T']
            )

        if self.obj_2 is None:
            # obj2 - Minimizing maximum distance
            self.obj_2 = quicksum([self.vars['D']])


        self.model.setObjective(
            # Obj1 - Maximização de prioridades
            weight_obj_1 * self.obj_1 +
            # Obj2 - Maximização de pesos
            weight_obj_2 * self.obj_2,
            GRB.MINIMIZE
        )

    def clear_solutions_directory(self):
        # Verificar se a pasta 'solutions' existe
        path_output = 'solutions/'
        if os.path.exists(path_output) and os.path.isdir(path_output):
            # Iterar sobre todos os itens dentro da pasta 'solutions'
            for item in os.listdir(path_output):
                item_path = os.path.join(path_output, item)
                
                # Se for um diretório, apagar o conteúdo
                if os.path.isdir(item_path):
                    shutil.rmtree(item_path)
                # Se for um arquivo (não uma pasta), apagar o arquivo
                elif os.path.isfile(item_path):
                    os.remove(item_path)
        else:
            os.mkdir(path_output)


    def generate_results(self):
        

        obj1_value = self.obj_1.getValue()
        obj2_value = self.obj_2.getValue()
        sol_df = pd.DataFrame({
            'Fobj': ['Obj1', 'Obj2'],
            'Result': [obj1_value, obj2_value]
        }, index=[0,1])
        
        rounded_obj1 = abs(np.round(obj1_value, decimals=2))
        rounded_obj2 = np.round(obj2_value, decimals=2)

        sol_name = f'sol_priority_{rounded_obj1}_cost_{rounded_obj2}/'
        path_output = 'solutions/' + sol_name 

        # Caso já exista a pasta, essa solução já foi guardada
        if os.path.exists(path_output):
            return None
        # Caso não exista a pasta, cria e salva a solução
        else:
            os.mkdir(path_output)
        sol_df.to_csv(path_output + 'solution.csv', index=False)
        
        # Get var X result and create a DF with it
        vars_x_on = [key for key, elem in self.vars['x'].items() if np.isclose(elem.X, 1) ]
        array_i = [elem[0] for elem in vars_x_on]
        array_j = [elem[1] for elem in vars_x_on]
        df_output_X = pd.DataFrame({
            'obra': array_i,
            'cod_dep': array_j
        })
        df_output_X['obra_atendida'] = 1
        df_output_X.to_csv(path_output + 'obras_atendidas.csv', index=False)

        # Generate DF grouped to compare with professor's solution
        df_real_output = (
            self.obras[['obra', 'cod_dep', 'prioridade']]
            .drop_duplicates()
            .merge(df_output_X, on=['cod_dep', 'obra'], how='left', validate='1:1')
        )
        df_real_output['obra_atendida'] = df_real_output['obra_atendida'].fillna(0)
        df_real_output['prioridade_atendida'] = df_real_output['obra_atendida'] * df_real_output['prioridade']

        df_grouped = (
            df_real_output
            .groupby(['cod_dep'])
            .agg({
                # NUM_OBRAS_ASSOCIADAS
                'obra': 'nunique', 
                # OBRAS_EXECUTADAS
                'obra_atendida': 'sum',
                # SOMA_PRIORIDADES_EXECUTADAS
                'prioridade_atendida': 'sum',
                # SOMA_PRIORIDADES_ASSOCIADAS
                'prioridade': 'sum'
            })
            .reset_index()
            .rename(
                columns={
                    'obra':'NUM_OBRAS_ASSOCIADAS',
                    'obra_atendida': 'OBRAS_EXECUTADAS',
                    'prioridade_atendida': 'SOMA_PRIORIDADES_EXECUTADAS',
                    'prioridade': 'SOMA_PRIORIDADES_ASSOCIADAS'
                }
            )
        )
        df_grouped.to_csv(path_output + 'resultado_agrupado.csv', index=False)


<<<<<<< HEAD
    # def create_pareto_curve(self):
        
    #     # Optimize only priorities
    #     self.set_obj_function(weight_priority=1, weight_cost=0)
    #     self.model.optimize()

    #     # Get maximum priority
    #     P_max = abs(self.obj_1.getValue())
        
    #     # add constraiont to garantee optimal priorities, and minimize cost
    #     self.model.addConstr(
    #             self.obj_1 <= - P_max*0.9999,
    #             name=f"force_max_priority"
    #         )
    #     self.set_obj_function(weight_priority=0, weight_cost=1)
    #     self.model.optimize()
    #     self.generate_results()

    #     # Get maximum cost
    #     C_max = abs(self.obj_2.getValue())

    #     # Remove created constraint to force max priority
    #     constraint_added = self.model.getConstrByName('force_max_priority')
    #     self.model.remove(constraint_added)

    #     # Optimize priorities with cost equals 0
    #     self.model.addConstr(
    #             self.obj_2 == 0,
    #             name=f"force_zero_cost"
    #         )
    #     self.set_obj_function(weight_priority=1, weight_cost=0)
    #     self.model.optimize() 
    #     self.generate_results()

    #     # Store P_min (with zero of cost transfer)
    #     P_min = abs(self.obj_1.getValue())
    #     C_min = 0

    #     # Remove created constraint to force_zero_cost
    #     constraint_added = self.model.getConstrByName('force_zero_cost')
    #     self.model.remove(constraint_added)

    #     # Create weights array for pareto curve
    #     begin_weight = 1e-6
    #     sample_amount = 20
    #     half_sample = int(sample_amount / 2)

    #     weights_1 = np.logspace(np.log10(begin_weight), np.log10(1), sample_amount, endpoint=False)
    #     weights_2 = 1 - np.logspace(np.log10(begin_weight), np.log10(1), sample_amount, endpoint=False)
        
    #     w3_samples = 10
    #     weights_3 = np.linspace(0.125,0.875, w3_samples, endpoint=False)
        
    #     weights = np.concatenate([weights_1[half_sample:], weights_2[half_sample:], weights_3])

    #     # Initialize pareto curves empty
    #     dict_intitialize_curve = {
    #         'priority': [],
    #         'cost': [],
    #     }
    #     idx_array = []
    #     pareto_original = copy.deepcopy(dict_intitialize_curve) 
    #     pareto_normalized = copy.deepcopy(dict_intitialize_curve)

    #     # Iterate over weights, optimize, and store pareto curve values
    #     for idx, w_priority in enumerate(weights):
    #         w_cost = 1 - w_priority

    #         # Optimize 
    #         self.set_obj_function(
    #             weight_priority = w_priority/(P_max - P_min),
    #             weight_cost = w_cost/(C_max - C_min)
    #         )
    #         self.model.optimize()
    #         self.generate_results()

    #         # Get results
    #         priority_result = self.obj_1.getValue()
    #         cost_result = self.obj_2.getValue()

    #         # Store pareto curve value
    #         pareto_original['priority'].append(priority_result)
    #         pareto_original['cost'].append(cost_result)
            
    #         # Store index
    #         idx_array.append(idx)
    #         print(f'Optimized Iteration {idx}')

    #     # Store last data point
    #     pareto_original['priority'].append(- P_min)
    #     pareto_original['cost'].append(C_min)

    #     # # Store first data point
    #     pareto_original['priority'].append(- P_max)
    #     pareto_original['cost'].append(C_max)

    #     idx_array.append(idx+1)
    #     idx_array.append(idx+2)


    #     pareto_original_df = pd.DataFrame(pareto_original, index=idx_array)
    #     pareto_original_df.to_csv('results_pareto/pareto_curve.csv')

def create_pareto_curve_epsilon(self):
    # Optimize only for priority to find P_max
    self.set_obj_function(weight_priority=1, weight_cost=0)
    self.model.optimize()
    P_max = abs(self.obj_1.getValue())

    # Optimize only for cost to find C_max
    self.set_obj_function(weight_priority=0, weight_cost=1)
    self.model.optimize()
    C_max = abs(self.obj_2.getValue())

    # Initialize epsilon step size and results storage
    epsilon_steps = 20
    epsilon_priority = (P_max / epsilon_steps)
    epsilon_cost = (C_max / epsilon_steps)

    pareto_curve = {
        'priority': [],
        'cost': []
    }

    # Generate Pareto curve using epsilon constraints
    for i in range(epsilon_steps):
        # Set priority constraint (epsilon decreasing)
        priority_limit = P_max - (i * epsilon_priority)
        self.model.addConstr(
            self.obj_1 >= -priority_limit,
            name=f"priority_constraint_{i}"
        )

        # Minimize cost under the given priority constraint
        self.set_obj_function(weight_priority=0, weight_cost=1)
        self.model.optimize()
        self.generate_results()

        # Store the results
        cost_result = abs(self.obj_2.getValue())
        priority_result = abs(self.obj_1.getValue())
        pareto_curve['priority'].append(priority_result)
        pareto_curve['cost'].append(cost_result)

        print(f"Epsilon Iteration {i}: Priority={priority_result}, Cost={cost_result}")

        # Remove the constraint for the next iteration
        constraint_added = self.model.getConstrByName(f'priority_constraint_{i}')
        self.model.remove(constraint_added)

    # Save the Pareto curve to a file
    pareto_df = pd.DataFrame(pareto_curve)
    pareto_df.to_csv('results_pareto/pareto_curve_epsilon.csv', index=False)

    print("Pareto curve generated using epsilon constraints.")
=======
    def create_pareto_curve_weighted_sum(self):
        
        # Optimize only priorities
        self.set_obj_function(weight_obj_1=1, weight_obj_2=0)
        self.model.optimize()

        obj1_min = self.obj_1.getValue()

        # add constraint to garantee optimal distance, and minimize maximum dist
        self.model.addConstr(
                self.obj_1 <= obj1_min * 1.00001,
                name=f"force_best_obj1"
            )
        self.set_obj_function(weight_obj_1=0, weight_obj_2=1)
        self.model.optimize()
        # Get maximum cost
        obj2_max = self.obj_2.getValue()

        # Remove created constraint to force max priority
        constraint_added = self.model.getConstrByName('force_best_obj1')
        self.model.remove(constraint_added)

        # Optimize only maximum distance 
        self.set_obj_function(weight_obj_1=0, weight_obj_2=1)
        self.model.optimize()
        obj2_min = self.obj_2.getValue()

        # Optimize priorities with cost equals 0
        self.model.addConstr(
                self.obj_2 <= obj2_min * 1.00001,
                name=f"force_best_obj2"
            )
        self.set_obj_function(weight_obj_1=1, weight_obj_2=0)
        self.model.optimize() 

        obj1_max = self.obj_1.getValue()
        
        extreme_point_1 = (obj1_min, obj2_max)
        extreme_point_2 = (obj1_max, obj2_min)
        extreme_points = [extreme_point_1, extreme_point_2]
        delta_obj1 = obj1_max - obj1_min
        delta_obj2 = obj2_max - obj2_min


        # Remove created constraint to force_zero_cost
        constraint_added = self.model.getConstrByName('force_best_obj2')
        self.model.remove(constraint_added)

        # Create weights array for pareto curve
        begin_weight = 1e-6
        sample_amount = 20
        half_sample = int(sample_amount / 2)

        weights_1 = np.logspace(np.log10(begin_weight), np.log10(1), sample_amount, endpoint=False)
        weights_2 = 1 - np.logspace(np.log10(begin_weight), np.log10(1), sample_amount, endpoint=False)
        
        w3_samples = 10
        weights_3 = np.linspace(0.125,0.875, w3_samples, endpoint=False)
        
        weights = np.concatenate([weights_1[half_sample:], weights_2[half_sample:], weights_3])

        # Initialize pareto curves empty
        dict_intitialize_curve = {
            'obj1': [],
            'obj2': [],
        }
        idx_array = []
        pareto_original = copy.deepcopy(dict_intitialize_curve) 

        # Iterate over weights, optimize, and store pareto curve values
        for idx, w_obj1 in enumerate(weights):
            w_obj2 = 1 - w_obj1

            # Optimize 
            self.set_obj_function(
                weight_obj_1 = w_obj1/(obj1_max),
                weight_obj_2 = w_obj2/(obj2_max)
            )
            self.model.optimize()
            # self.generate_results()

            # Get results
            priority_result = self.obj_1.getValue()
            cost_result = self.obj_2.getValue()

            # Store pareto curve value
            pareto_original['obj1'].append(priority_result)
            pareto_original['obj2'].append(cost_result)
            
            # Store index
            idx_array.append(idx)
            print(f'Optimized Iteration {idx}')

        # Store last data point
        pareto_original['obj1'].append(obj1_min)
        pareto_original['obj2'].append(obj2_max)

        # # Store first data point
        pareto_original['obj1'].append(obj1_max)
        pareto_original['obj2'].append(obj2_min)

        idx_array.append(idx+1)
        idx_array.append(idx+2)

        pareto_original_df = pd.DataFrame(pareto_original, index=idx_array)
        pareto_original_df.to_csv('results_pareto/pareto_curve.csv')
        breakpoint()
>>>>>>> 5d025fed
<|MERGE_RESOLUTION|>--- conflicted
+++ resolved
@@ -423,7 +423,6 @@
         df_grouped.to_csv(path_output + 'resultado_agrupado.csv', index=False)
 
 
-<<<<<<< HEAD
     # def create_pareto_curve(self):
         
     #     # Optimize only priorities
@@ -579,7 +578,6 @@
     pareto_df.to_csv('results_pareto/pareto_curve_epsilon.csv', index=False)
 
     print("Pareto curve generated using epsilon constraints.")
-=======
     def create_pareto_curve_weighted_sum(self):
         
         # Optimize only priorities
@@ -686,5 +684,4 @@
 
         pareto_original_df = pd.DataFrame(pareto_original, index=idx_array)
         pareto_original_df.to_csv('results_pareto/pareto_curve.csv')
-        breakpoint()
->>>>>>> 5d025fed
+        breakpoint()